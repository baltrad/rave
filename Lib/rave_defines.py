'''
Copyright (C) 2005 - Swedish Meteorological and Hydrological Institute (SMHI)

This file is part of RAVE.

RAVE is free software: you can redistribute it and/or modify
it under the terms of the GNU Lesser General Public License as published by
the Free Software Foundation, either version 3 of the License, or
(at your option) any later version.

RAVE is distributed in the hope that it will be useful,
but WITHOUT ANY WARRANTY; without even the implied warranty of
MERCHANTABILITY or FITNESS FOR A PARTICULAR PURPOSE.
See the GNU Lesser General Public License for more details.

You should have received a copy of the GNU Lesser General Public License
along with RAVE.  If not, see <http://www.gnu.org/licenses/>.

'''
## Contains a variety of definitions used by RAVE

## @file
## @author Daniel Michelson, SMHI
## @date 2011-06-27

import sys
import os
import datetime
import rave_defines

## PATHS
#
RAVEROOT = os.path.split(os.path.split(rave_defines.__file__)[0])[0]
if not RAVEROOT: RAVEROOT = '..'
RAVELIB =  RAVEROOT + '/Lib'
RAVECONFIG = RAVEROOT + '/config'
RAVEDB = RAVEROOT + '/db'
RAVEBIN = RAVEROOT + '/bin'
RAVEETC = RAVEROOT + '/etc'
# Can't include RAVETEMP from rave_tempfile here.

LIBRAVEINCLUDE = RAVEROOT + '/include'
LIBRAVELIB = RAVEROOT + '/lib'

RAVEICON = RAVEROOT + '/rave.xbm'

# RAVE version
RAVE_VERSION = '2.0'
RAVE_VERSIONS = ('2.0')

# HDF5 Information model version
H5RAD_VERSION = 'H5rad 2.0'
H5RAD_VERSIONS = ('H5rad 1.2', 'H5rad 2.0', 'H5rad 2.1', 'H5rad 2.2', 'H5rad 2.3')

# ODIM_H5 version
ODIM_VERSION = 'ODIM_H5/V2_0'
ODIM_VERSIONS = ('ODIM_H5/V2_0', 'ODIM_H5/V2_1', 'ODIM_H5/V2_2', 'ODIM_H5/V2_3')

# Default text encoding
ENCODING = 'iso-8859-1'
UTF8 = 'UTF-8'

# Default compression to use for DATASET nodes
# szip is illegal with ODIM_H5
COMPRESSION = "zlib" # use "none" (or None), "zlib", or "szip"

# Compression level for ZLIB (0-9)
COMPRESSION_ZLIB_LEVEL = 6 # default

# Mapping between Numeric and HDF5 dataset types
ARRAYTYPES = {'b':'char', 'B':'uchar', 'I':'int', 'h':'short',
              'L':'long', 'f':'float', 'd':'double'}

# Default gain and offset values for linear transformation between raw and dBZ
GAIN = 0.4
OFFSET = -30.0

# Default Z-R coefficients, legacy from BALTEX Working Group on Radar
ZR_A = 200.0
ZR_b = 1.5

# Gauge adjustment - migrated from NORDRAD2
GADJUST_STATFILE = RAVEETC + '/gadjust.stat'
DEFAULTA = 0.323868068019
DEFAULTB = -0.00107776407064
DEFAULTC = 1.77500903316e-05
MERGETERMS = 20  # how many 12-hour SYNOP terms to merge: 10 days.
TIMELIMIT_CLIMATOLOGIC_COEFF = 48 # how many hours back in time we can use generated gra coefficients before using the climatologic variant

# SAF-NWC MSG CT filter
CT_FTEMPLATE = "SAFNWC_MSG?_CT___%s_FES_________.h5"
CTPATH = "/opt/baltrad/MSG_CT"
CTDELTA = datetime.timedelta(minutes=15)
CT_MAX_DELTAS = 3  # look backwards in time for ct_max_deltas * ctdelta

# Statistics
TFILE = RAVECONFIG + "/t-critical.pickle"
TFILE_TEMPLATE = RAVECONFIG + "/t-critical.txt"

# Projection and area registries
PROJECTION_REGISTRY = os.path.join(RAVECONFIG, 'projection_registry.xml')
AREA_REGISTRY = os.path.join(RAVECONFIG, 'area_registry.xml')

# XML-RPC server variables
PIDFILE = os.path.join(RAVEETC, 'rave_pgf_server.pid')
PGF_HOST = 'localhost'
PGF_PORT = 8085
PGFs = 4
STDOE = os.path.join(RAVEETC, 'rave_pgf_stdout_stderr.log')

DEX_SPOE = 'http://localhost:8084/BaltradDex'
DEX_CHANNEL = 'default_products'
DEX_USER = 'rave_pgf'

DEX_NODENAME = 'localhost'
DEX_PRIVATEKEY = None

BDB_CONFIG_FILE = None

# The originating center id, used to indicate where a product has been generated.
CENTER_ID = 'ORG:82' # Change this if your country is not Sweden.

GENREG  = 'generate-registry'  # root registry tag
REGFILE = os.path.join(RAVEETC, 'rave_pgf_registry.xml')  # registry file

QFILE = os.path.join(RAVEETC, 'rave_pgf_queue.xml')  # queue file
PGF_TAG = 'bltgenerate'  # used for sending files to the DEX

# Logging - little of this is relevant if SysLog is used or the OS rotates the logs.
LOGID = 'PGF[rave.baltrad.eu]'
LOGPORT = 8089
LOGFILE     = os.path.join(RAVEETC, "rave_pgf.log") # Default logger is to syslog.
LOGFILESIZE = 5000000  # 5 Mb each
LOGFILES    = 5
LOGFACILITY = "local3"
LOGLEVEL = "info"
LOGPIDFILE = os.path.join(RAVEETC, 'rave_pgf_log_server.pid')
SYSLOG_FORMAT = "%(name)s: %(levelname)-8s %(message)s"
LOGFILE_FORMAT = "%(asctime)-15s %(levelname)-8s %(message)s"
if sys.platform == "darwin":
    SYSLOG = "/var/run/syslog"
else:
    SYSLOG = "/dev/log"
    
LOGGER_TYPE="syslog" # Can be stdout or logfile but logfile might result in unordered log entries since there will be more than one process writing to same file

ODIM_SOURCE_FILE = os.path.join(RAVECONFIG, 'odim_source.xml')

QUALITY_REGISTRY=os.path.join(RAVEETC, 'rave_pgf_quality_registry.xml')

RAVE_TILE_REGISTRY=os.path.join(RAVEETC, 'rave_tile_registry.xml')

# Max number of processes to use when performing the composite tiling. If None, then
# the number of processes will be set to number of tiles or less depending on how many
# cores that are available. If number of cores > 1, then there will always be one core
# left for handling the result.
RAVE_TILE_COMPOSITING_PROCESSES=None

<<<<<<< HEAD
# Timeout in seconds when waiting for a tile to be completed. If no timeout is specified (None)
# the wait will be indefinite. However, the recommended timeout is somewhere between
# 1 and 15 minutes depending on the load you are expecting. The reason for this timeout
# is that if the process creating a tile crashes (like OOM) the complete PGF will hang
# for ever. Defined in seconds!
RAVE_TILE_COMPOSITING_TIMEOUT=290

# If a tile is missing due to a timeout it is possible to either allow that behavior and
# ignore the problem like if all files was missing or else let a runtime error be thrown
# which will result in a missing composite.
RAVE_TILE_COMPOSITING_ALLOW_MISSING_TILES=False
=======
# Maximum number of tasks that a single worker process in a multiprocessing pool is allowed to execute
# before it is terminated and replaced by a new process.
# Used for managing resource utilization by preventing long-running processes.
# Adjust this setting based on your workload characteristics and resource availability.
# See: https://docs.python.org/3/library/multiprocessing.html#multiprocessing.pool.Pool
RAVE_MULTIPROCESSING_MAX_TASKS_PER_WORKER: int = 1

>>>>>>> 299e024e

# Max number of process to use when executing the quality controls. Default is 4 but this
# should probably be tuned depending on how many files that needs to be quality controled
# and number of available cores. 
RAVE_QUALITY_CONTROL_PROCESSES=4

# If the quality fields should be reprocessed or not if the input already contains a relevant how/task
# quality field. 
RAVE_PGF_QUALITY_FIELD_REPROCESSING=False

# If the compositing should utilize azimuthal navigation or not (how/astart, how/startazA)
#
RAVE_PGF_AZIMUTHAL_NAVIGATION=True

# If the compositing should use lazy loading or not
#
RAVE_PGF_COMPOSITING_USE_LAZY_LOADING=False

# If the compositing should use quantity preload when using lazy loading or not
#
RAVE_PGF_COMPOSITING_USE_LAZY_LOADING_PRELOADS=False

# What algorithm that should be used when performing QI-total
#
QITOTAL_METHOD = "minimum"

# Directory specifying the output scansun path
RAVESCANSUN_OUT = None

# Rave IO default writing version
#RaveIO_ODIM_Version_2_2 = 2,        /**< ODIM 2.2 */
#RaveIO_ODIM_Version_2_3 = 3         /**< ODIM 2.3 */
#RaveIO_ODIM_Version_2_4 = 4         /**< ODIM 2.4, The default version */
RAVE_IO_DEFAULT_VERSION = 2

if __name__ == "__main__":
    print(__doc__)<|MERGE_RESOLUTION|>--- conflicted
+++ resolved
@@ -156,27 +156,24 @@
 # left for handling the result.
 RAVE_TILE_COMPOSITING_PROCESSES=None
 
-<<<<<<< HEAD
 # Timeout in seconds when waiting for a tile to be completed. If no timeout is specified (None)
 # the wait will be indefinite. However, the recommended timeout is somewhere between
 # 1 and 15 minutes depending on the load you are expecting. The reason for this timeout
 # is that if the process creating a tile crashes (like OOM) the complete PGF will hang
 # for ever. Defined in seconds!
-RAVE_TILE_COMPOSITING_TIMEOUT=290
+RAVE_TILE_COMPOSITING_TIMEOUT: int = 290
 
 # If a tile is missing due to a timeout it is possible to either allow that behavior and
 # ignore the problem like if all files was missing or else let a runtime error be thrown
 # which will result in a missing composite.
 RAVE_TILE_COMPOSITING_ALLOW_MISSING_TILES=False
-=======
+
 # Maximum number of tasks that a single worker process in a multiprocessing pool is allowed to execute
 # before it is terminated and replaced by a new process.
 # Used for managing resource utilization by preventing long-running processes.
 # Adjust this setting based on your workload characteristics and resource availability.
 # See: https://docs.python.org/3/library/multiprocessing.html#multiprocessing.pool.Pool
-RAVE_MULTIPROCESSING_MAX_TASKS_PER_WORKER: int = 1
-
->>>>>>> 299e024e
+RAVE_MULTIPROCESSING_MAX_TASKS_PER_WORKER: int = 100
 
 # Max number of process to use when executing the quality controls. Default is 4 but this
 # should probably be tuned depending on how many files that needs to be quality controled
