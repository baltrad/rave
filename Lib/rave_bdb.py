--- conflicted
+++ resolved
@@ -115,7 +115,6 @@
   
     return self.database
 
-<<<<<<< HEAD
   def path_from_uuid(self, uuid):
     uuid_str = str(uuid)
     elements = [self.fs_path]
@@ -124,10 +123,7 @@
     elements.append(uuid_str)
     return os.path.join(*elements)
 
-  def get_rave_object(self, fname):
-=======
   def get_rave_object(self, fname, lazy_loading=False, preloadedQuantities=None):
->>>>>>> 0c613dc0
     ''' returns the rave object as defined by the fname. If the fname is an existing file on the file system, then
     the file will be opened and returned as a rave object. If no fname can be found, an atempt to fetch the file from
     bdb is made. The fetched file will be returned as a rave object on success otherwise an exception will be raised.
@@ -136,16 +132,12 @@
     :raises an exception if the rave object not can be returned
     '''
     if os.path.exists(fname):
-<<<<<<< HEAD
-      return _raveio.open(fname).object
+      return _raveio.open(fname, lazy_loading, preloadedQuantities).object
     
     # Fix to avoid unessecary loading if rave is running on same server as bdb which is storing files in fs.
     if self.fs_path is not None and os.path.exists("%s"%self.path_from_uuid(fname)):
       logger.info("Using path directly from storage %s"%self.path_from_uuid(fname))
-      return _raveio.open("%s"%self.path_from_uuid(fname)).object
-=======
-      return _raveio.open(fname, lazy_loading, preloadedQuantities).object
->>>>>>> 0c613dc0
+      return _raveio.open("%s"%self.path_from_uuid(fname), lazy_loading, preloadedQuantities).object
 
     content = self.get_database().get_file_content(fname)
     if content:
