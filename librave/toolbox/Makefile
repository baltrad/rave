--- conflicted
+++ resolved
@@ -13,6 +13,7 @@
 
 ifeq ($(JSONC_SUPPRESSED), no)
 CFLAGS+= $(JSONC_INCLUDE_DIR) -DRAVE_JSON_SUPPORTED
+LDFLAGS+= $(JSONC_LIB_DIR)
 endif
 
 ifeq ($(BUFR_SUPPRESSED), no)
@@ -42,23 +43,13 @@
              rave_utilities.c rave_field.c radardefinition.c rave_hlhdf_utilities.c cartesian_odim_io.c \
              polar_odim_io.c raveobject_hashtable.c detection_range.c odim_io_utilities.c poo_composite_algorithm.c rave_acrr.c \
              vertical_profile.c vp_odim_io.c dealias.c odc_hac.c rave_qitotal.c rave_gra.c ctfilter.c bitmap_generator.c \
-<<<<<<< HEAD
-             proj_wkt_helper.c lazy_nodelist_reader.c lazy_dataset.c acqva.c rave_iocache.c rave_legend.c tiledef.c compositegenerator.c \
-	     compositearguments.c legacycompositegeneratorfactory.c acqvacompositegeneratorfactory.c odim_source.c \
-	     composite_utils.c compositefilter.c compositefactorymanager.c compositeenginebase.c compositeengineqc.c compositeengine.c compositeenginefunctions.c nearestcompositegeneratorfactory.c rave_value.c \
-	     rave_properties.c
+             proj_wkt_helper.c lazy_nodelist_reader.c lazy_dataset.c acqva.c rave_iocache.c rave_legend.c compositegenerator.c \
+	     compositearguments.c legacycompositegeneratorfactory.c acqvacompositegeneratorfactory.c tiledef.c odim_source.c odim_sources.c \
+             composite_utils.c compositefilter.c compositefactorymanager.c compositeenginebase.c compositeengineqc.c compositeengine.c compositeenginefunctions.c nearestcompositegeneratorfactory.c rave_value.c \
+             rave_properties.c
 
 ifeq ($(EXPAT_SUPPRESSED), no)
-RAVESOURCES += tileregistry.c arearegistry.c projectionregistry.c rave_simplexml.c odim_sources.c
-=======
-             proj_wkt_helper.c lazy_nodelist_reader.c lazy_dataset.c acqva.c rave_iocache.c rave_legend.c compositegenerator.c \
-						 compositearguments.c legacycompositegeneratorfactory.c acqvacompositegeneratorfactory.c odim_source.c odim_sources.c \
-						 composite_utils.c compositefilter.c compositefactorymanager.c compositeenginebase.c compositeengineqc.c compositeengine.c compositeenginefunctions.c nearestcompositegeneratorfactory.c rave_value.c \
-						 rave_properties.c
-
-ifeq ($(EXPAT_SUPPRESSED), no)
-RAVESOURCES += arearegistry.c projectionregistry.c rave_simplexml.c 
->>>>>>> fa77ec83
+RAVESOURCES += tileregistry.c arearegistry.c projectionregistry.c rave_simplexml.c
 endif
 
 ifeq ($(BUFR_SUPPRESSED), no)
@@ -77,23 +68,13 @@
                  cartesian_odim_io.h rave_debug.h polar_odim_io.h \
                  raveobject_hashtable.h detection_range.h odim_io_utilities.h composite_algorithm.h poo_composite_algorithm.h rave_acrr.h \
                  vertical_profile.h vp_odim_io.h dealias.h odc_hac.h  rave_qitotal.h rave_gra.h ctfilter.h  bitmap_generator.h \
-<<<<<<< HEAD
-                 proj_wkt_helper.h lazy_nodelist_reader.h lazy_dataset.h rave_proj.h acqva.h rave_iocache.h rave_legend.h compositing.h optparse.h odim_source.h tiledef.h \
+                 proj_wkt_helper.h lazy_nodelist_reader.h lazy_dataset.h rave_proj.h acqva.h rave_iocache.h rave_legend.h \
                  compositegenerator.h compositearguments.h compositegeneratorfactory.h legacycompositegeneratorfactory.h \
-		 acqvacompositegeneratorfactory.h odim_source.h composite_utils.h compositefilter.h compositefactorymanager.h compositeenginebase.h compositeengineqc.h compositeengine.h compositeenginefunctions.h nearestcompositegeneratorfactory.h \
-		 rave_value.h rave_properties.h rave_defines.h
+                 acqvacompositegeneratorfactory.h tiledef.h odim_source.h odim_sources.h composite_utils.h compositefilter.h compositefactorymanager.h compositeenginebase.h compositeengineqc.h compositeengine.h compositeenginefunctions.h nearestcompositegeneratorfactory.h \
+                 rave_value.h rave_properties.h
 
 ifeq ($(EXPAT_SUPPRESSED), no)
-INSTALL_HEADERS+= tileregistry.h arearegistry.h projectionregistry.h rave_simplexml.h odim_sources.h
-=======
-                 proj_wkt_helper.h lazy_nodelist_reader.h lazy_dataset.h rave_proj.h acqva.h rave_iocache.h rave_legend.h \
-				 				 compositegenerator.h compositearguments.h compositegeneratorfactory.h legacycompositegeneratorfactory.h \
-								 acqvacompositegeneratorfactory.h odim_source.h odim_sources.h composite_utils.h compositefilter.h compositefactorymanager.h compositeenginebase.h compositeengineqc.h compositeengine.h compositeenginefunctions.h nearestcompositegeneratorfactory.h \
-								 rave_value.h rave_properties.h
-
-ifeq ($(EXPAT_SUPPRESSED), no)
-INSTALL_HEADERS+= arearegistry.h projectionregistry.h rave_simplexml.h
->>>>>>> fa77ec83
+INSTALL_HEADERS+= tileregistry.h arearegistry.h projectionregistry.h rave_simplexml.h
 endif
 
 ifeq ($(BUFR_SUPPRESSED), no)
@@ -120,6 +101,10 @@
 endif 
 ifeq ($(EXPAT_SUPPRESSED), no)
 RADARCOMPLIBS+= -lexpat
+endif
+
+ifeq ($(JSONC_SUPPRESSED), no)
+RADARCOMPLIBS+= -ljson-c
 endif
 
 ifeq ($(GOT_PTHREAD_SUPPORT), yes)
