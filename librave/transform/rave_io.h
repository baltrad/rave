--- conflicted
+++ resolved
@@ -35,12 +35,8 @@
  */
 typedef enum RaveIO_ODIM_Version {
   RaveIO_ODIM_Version_UNDEFINED = -1, /**< Undefined */
-<<<<<<< HEAD
   RaveIO_ODIM_Version_2_0 = 0,        /**< Previous ODIM version */
   RaveIO_ODIM_Version_2_1 = 1         /**< The default version */
-=======
-  RaveIO_ODIM_Version_2_0 = 0         /**< Currently, the only supported ODIM version (and default) */
->>>>>>> 71ee94b8
 } RaveIO_ODIM_Version;
 
 /**
@@ -48,12 +44,8 @@
  */
 typedef enum RaveIO_ODIM_H5rad_Version {
   RaveIO_ODIM_H5rad_Version_UNDEFINED = -1, /**< undefined */
-<<<<<<< HEAD
-  RaveIO_ODIM_H5rad_Version_2_0 = 0,  /**< Previous ODIM version (and default) */
+  RaveIO_ODIM_H5rad_Version_2_0 = 0,  /**< Previous ODIM version */
   RaveIO_ODIM_H5rad_Version_2_1 = 1   /**< The default version */
-=======
-  RaveIO_ODIM_H5rad_Version_2_0 = 0   /**< Currently, the only supported ODIM version (and default) */
->>>>>>> 71ee94b8
 } RaveIO_ODIM_H5rad_Version;
 
 /**
